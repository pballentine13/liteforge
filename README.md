--- conflicted
+++ resolved
@@ -182,7 +182,6 @@
 }
 log.Printf("User from Data Store: %+v", user)
 ```
-<<<<<<< HEAD
 
 ## Advanced Usage
 
@@ -190,64 +189,6 @@
 
 For operations not covered by the Repository, you can execute raw SQL queries using the underlying `Datastore` (`ds`).
 
-=======
-### 6. Using the Repository for CRUD Operations
-
-The `Repository` provides a high-level, model-centric interface for performing common database operations.
-
-```go
-import (
-	"log"
-	"github.com/pballentine13/liteforge"
-	"github.com/pballentine13/liteforge/pkg/model"
-)
-
-func main() {
-	// ... (Database connection and table creation code from above)
-
-	repo := liteforge.NewRepository(db)
-
-	// 1. INSERT (Save a new user)
-	newUser := &model.User{
-		Name:  "Alice",
-		Email: "alice@example.com",
-	}
-	result, err := repo.Save(newUser) // Save handles INSERT when ID is 0
-	if err != nil {
-		log.Fatal(err)
-	}
-	newID, _ := result.LastInsertId()
-	newUser.ID = int(newID)
-	log.Printf("Inserted user with ID: %d", newUser.ID)
-
-	// 2. SELECT (Find by ID)
-	foundUser := &model.User{}
-	err = repo.FindByID(foundUser, newUser.ID)
-	if err != nil {
-		log.Fatal(err)
-	}
-	log.Printf("Found user: %+v", foundUser)
-
-	// 3. UPDATE (Save an existing user)
-	foundUser.Email = "alice.updated@example.com"
-	_, err = repo.Save(foundUser) // Save handles UPDATE when ID is non-zero
-	if err != nil {
-		log.Fatal(err)
-	}
-	log.Printf("Updated user: %s", foundUser.Email)
-
-	// 4. DELETE
-	_, err = repo.Delete(foundUser)
-	if err != nil {
-		log.Fatal(err)
-	}
-	log.Printf("Deleted user with ID: %d", foundUser.ID)
-}
-```
-
-### Advanced Usage
-Custom Queries
->>>>>>> 422b6cf4
 ```go
 // Note: 'ds' is the variable from the connection step (liteforge.DB)
 rows, err := liteforge.Query(ds, "SELECT * FROM users WHERE name LIKE ?", "%John%")
